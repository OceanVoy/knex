
var mysql = require('mysql');

var Q           = require('q');
var _           = require('underscore');
var util        = require('util');
var genericPool = require('generic-pool');

var MysqlClient = module.exports = function(name, options) {
  if (!options.connection) {
    throw new Error('The database connection properties must be specified.');
  }
  this.name  = name;
  this.pool  = false;
  this.debug = options.debug;
  this.connectionSettings = options.connection;

  // If pooling isn't disabled, merge the pool settings into a 
  // new genericPool instance and set it as a property on the client.
  if (options.pool !== false) {
    
    // Extend the genericPool with the options
    // passed into the init under the "pool" option
    var instance = this;
    this.pool = genericPool.Pool(_.extend({
      name : 'pool' + name,
      create : function(callback) {
        callback(null, instance.getConnection());
      },
      destroy  : function(client) {
        client.end();
      },
      max : 10,
      min : 2,
      idleTimeoutMillis: 30000,
      log : false
    }, options.pool));
  }

  this.grammar = MysqlClient.grammar;
  this.schemaGrammar = MysqlClient.schemaGrammar;
};

_.extend(MysqlClient.prototype, {

  // Execute a query on the database.
  // If the fourth parameter is set, this will be used as the connection
  // to the database.
  query: function (data, connection) {

    var dfd = Q.defer();

    // If there is a specific connection specified, use that.
    if (connection) {

      connection.query(data.sql, (data.bindings || []), function(err, res) {
        if (err) return dfd.reject(err);
        dfd.resolve(res);
      });

<<<<<<< HEAD
    } else {
=======
  if (debug) {
    var debugVars = [querystring, params];
    if (connection) debugVars.push(connection.__cid);
    console.log(debugVars);
  }

  // If there is a connection, use it.
  if (connection) {
    return connection.query(querystring, params, callback);
  }
>>>>>>> d41e1960

      // Acquire connection - callback function is called
      // once a resource becomes available.
      pool.acquire(function(err, client) {

        if (err) return dfd.reject(err);

        // Make the query and then release the client.
        client.query(data.sql, (data.bindings || []), function (err, res) {
          pool.release(client);
          if (err) return dfd.reject(err);
          dfd.resolve(res);
        });

      });

<<<<<<< HEAD
    }
=======
exports.beginTransaction = function(callback) {
  var connection = this.getConnection();
  this.query("begin;", null, function(err) {
    callback(err, connection);
  }, connection);
};

exports.commitTransaction = function(connection, callback) {
  this.query("commit;", null, callback, connection);
};

exports.rollbackTransaction = function(connection, callback) {
  this.query("rollback;", null, callback, connection);
};

// TODO: Return table prefix.
exports.getTablePrefix = function () {};
>>>>>>> d41e1960

    return dfd.promise;
  },

  // TODO: Return table prefix.
  getTablePrefix: function () {},

  // Returns a mysql connection, with a __cid property uniquely
  // identifying the connection.
  getConnection: function () {
    var connection = mysql.createConnection(this.connectionSettings);
        connection.connect();
        connection.__cid = _.uniqueId('__cid');
    return connection;
  }

});

// Extends the standard sql grammar.
MysqlClient.grammar = {

  // The keyword identifier wrapper format.
  wrapValue: function(value) {
    return (value !== '*' ? util.format('`%s`', value) : "*");
  }

};

// Grammar for the schema builder.
MysqlClient.schemaGrammar = _.extend({}, MysqlClient.grammar, {

  // The possible column modifiers.
  modifiers: ['Unsigned', 'Nullable', 'Default', 'Increment', 'After'],
  
  // Compile the query to determine if a table exists.
  compileTableExists: function() {
    return 'select * from information_schema.tables where table_schema = ? and table_name = ?';
  },

  // Compile a create table command.
  compileCreateTable: function(blueprint, command) {
    var columns = this.getColumns(blueprint).join(', ');
    return 'create table ' + this.wrapTable(blueprint) + ' (' + columns + ')';
  },

  // Compile an add command.
  compileAdd: function(blueprint, command) {
    var columns = this.prefixArray('add', this.getColumns(blueprint));
    return 'alter table ' + this.wrapTable(blueprint) + ' ' + columns.join(', ');
  },

  // Compile a primary key command.
  compilePrimary: function(blueprint, command) {
    command.name(null);
    return this.compileKey(blueprint, command, 'primary key');
  },
  
  // Compile a unique key command.
  compileUnique: function(blueprint, command) {
    return this.compileKey(blueprint, command, 'unique');
  },

  // Compile a plain index key command.
  compileIndex: function(blueprint, command) {
    return this.compileKey(blueprint, command, 'index');
  },

  // Compile an index creation command.
  compileKey: function(blueprint, command, type) {
    var columns = this.columnize(command.columns);
    var table = this.wrapTable(blueprint);
    return 'alter table ' + table + " add " + type + " " + command.index + "(" + columns + ")";
  },

  // Compile a drop table command.
  compileDropTable: function(blueprint, command) {
    return 'drop table ' + this.wrapTable(blueprint);
  },

  // Compile a drop table (if exists) command.
  compileDropTableIfExists: function(blueprint, command) {
    return 'drop table if exists ' + this.wrapTable(blueprint);
  },
  
  // Compile a drop column command.
  compileDropColumn: function(blueprint, command) {
    var columns = this.prefixArray('drop', this.wrapArray(command.columns));
    return 'alter table ' + this.wrapTable(blueprint) + ' ' + columns.join(', ');
  },
  
  // Compile a drop primary key command.
  compileDropPrimary: function(blueprint, command) {
    return 'alter table ' + this.wrapTable(blueprint) + ' drop primary key';
  },

  // Compile a drop unique key command.
  compileDropUnique: function(blueprint, command) {
    return this.compileDropIndex(blueprint, command);
  },

  // Compile a drop index command.
  compileDropIndex: function(blueprint, command) {
    return 'alter table ' + this.wrapTable(blueprint) + ' drop index ' + command.index;
  },
  
  // Compile a drop foreign key command.
  compileDropForeign: function(blueprint, command) {
    return 'alter table ' + this.wrapTable(blueprint) + " drop foreign key " + command.index;
  },

  // Compile a rename table command.
  compileRename: function(blueprint, command) {
    return 'rename table ' + this.wrapTable(blueprint) + ' to ' + this.wrapTable(command.to);
  },
  
  // Create the column definition for a string type.
  typeString: function(column) {
    return "varchar(" + column.length + ")";
  },

  // Create the column definition for a text type.
  typeText: function(column) {
    switch (column.length) {
      case 'medium':
      case 'mediumtext':
        return 'mediumtext';
      case 'long':
      case 'longtext':
        return 'longtext';
      default:
        return 'text';
    }
  },

  // Create the column definition for a integer type.
  typeInteger: function(column) {
    return 'int(' + column.length + ')';
  },

  // Create the column definition for a tiny integer type.
  typeTinyInteger: function() {
    return 'tinyint';
  },

  // Create the column definition for a float type.
  typeFloat: function(column) {
    return 'float(' + column.total + ',' + column.places + ')';
  },
  
  // Create the column definition for a decimal type.
  typeDecimal: function(column) {
    return 'decimal(' + column.precision + ', ' + column.scale + ')';
  },

  // Create the column definition for a boolean type.
  typeBoolean: function(column) {
    return 'tinyint(1)';
  },

  // Create the column definition for a enum type.
  typeEnum: function(column) {
    return "enum('" + column.allowed.join("', '")  + "')";
  },

  // Create the column definition for a date type.
  typeDate: function(column) {
    return 'date';
  },

  // Create the column definition for a date-time type.
  typeDateTime: function(column) {
    return 'datetime';
  },

  // Create the column definition for a time type.
  typeTime: function(column) {
    return 'time';
  },

  // Create the column definition for a timestamp type.
  typeTimestamp: function(column) {
    return 'timestamp default 0';
  },

  // Create the column definition for a bit type.
  typeBit: function(column) {
    return column.length !== false ? 'bit(' + column.length + ')' : 'bit';
  },

  // Create the column definition for a binary type.
  typeBinary: function(column) {
    return 'blob';
  },

  // Get the SQL for an unsigned column modifier.
  modifyUnsigned: function(blueprint, column) {
    if (column.type == 'integer' && column.isUnsigned) {
      return ' unsigned';
    }
  },

  // Get the SQL for a nullable column modifier.
  modifyNullable: function(blueprint, column) {
    return column.isNullable ? ' null' : ' not null';
  },

  // Get the SQL for a default column modifier.
  modifyDefault: function(blueprint, column) {
    if (column.defaultValue) {
      return " default '" + this.getDefaultValue(column.defaultValue) + "'";
    }
  },

  // Get the SQL for an auto-increment column modifier.
  modifyIncrement: function(blueprint, column) {
    if (column.type == 'integer' && column.autoIncrement) {
      return ' auto_increment primary key';
    }
  }
});<|MERGE_RESOLUTION|>--- conflicted
+++ resolved
@@ -58,20 +58,7 @@
         dfd.resolve(res);
       });
 
-<<<<<<< HEAD
     } else {
-=======
-  if (debug) {
-    var debugVars = [querystring, params];
-    if (connection) debugVars.push(connection.__cid);
-    console.log(debugVars);
-  }
-
-  // If there is a connection, use it.
-  if (connection) {
-    return connection.query(querystring, params, callback);
-  }
->>>>>>> d41e1960
 
       // Acquire connection - callback function is called
       // once a resource becomes available.
@@ -88,27 +75,7 @@
 
       });
 
-<<<<<<< HEAD
-    }
-=======
-exports.beginTransaction = function(callback) {
-  var connection = this.getConnection();
-  this.query("begin;", null, function(err) {
-    callback(err, connection);
-  }, connection);
-};
-
-exports.commitTransaction = function(connection, callback) {
-  this.query("commit;", null, callback, connection);
-};
-
-exports.rollbackTransaction = function(connection, callback) {
-  this.query("rollback;", null, callback, connection);
-};
-
-// TODO: Return table prefix.
-exports.getTablePrefix = function () {};
->>>>>>> d41e1960
+    }
 
     return dfd.promise;
   },
