--- conflicted
+++ resolved
@@ -202,16 +202,10 @@
   },
 
   // Acquire a connection from the pool.
-<<<<<<< HEAD
   acquireConnection() {
     const client = this
-    return new Promise(function(resolver, rejecter) {
-=======
-  acquireConnection: function() {
-    var client = this
-    var request = null
-    var completed = new Promise(function(resolver, rejecter) {
->>>>>>> c39f6298
+    let request = null
+    const completed = new Promise(function(resolver, rejecter) {
       if (!client.pool) {
         return rejecter(new Error('There is no pool defined on the current client'))
       }
@@ -221,7 +215,7 @@
         resolver(connection)
       })
     })
-    var abort = function(reason) {
+    const abort = function(reason) {
       if (request && !request.fulfilled) {
         request.abort(reason)
       }
