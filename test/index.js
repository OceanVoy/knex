/*global describe*/

'use strict';

global.sinon = require("sinon");

var chai = global.chai = require("chai");

chai.use(require("chai-as-promised"));
chai.use(require("sinon-chai"));
chai.should();

var Promise           = global.testPromise = require('../lib/promise');
global.expect         = chai.expect;
global.AssertionError = chai.AssertionError;
global.Assertion      = chai.Assertion;
global.assert         = chai.assert;
global.d              = new Date();

Promise.longStackTraces();

<<<<<<< HEAD
describe('Query Building Tests', function() {
  require('./unit/query/builder')
  require('./unit/schema/mysql')
  require('./unit/schema/postgres')
  require('./unit/schema/sqlite3')
  require('./unit/schema/oracle')  
})

=======
var knex = require('../knex');

var clients = {
  maria: {
    name: 'maria',
    client: knex({client: 'maria'}).client,
    alias: 'mysql'
  },
  mysql: {
    name: 'mysql',
    client: knex({client: 'mysql'}).client,
  },
  mysql2: {
    name: 'mysql2',
    client: knex({client: 'mysql2'}).client,
    alias: 'mysql'
  },
  sqlite3: {
    name: 'sqlite3',
    client: knex({client: 'sqlite3'}).client
  },
  postgres: {
    name: 'postgres',
    client: knex({client: 'postgres'}).client,
  },
  oracle: {
    name: 'oracle',
    client: knex({client: 'oracle'}).client,
  }
};

describe('Unit tests', function() {
  Object.keys(clients).forEach(function (clientName) {
    require('./unit/schema/' + (clients[clientName].alias || clients[clientName].name))(clients[clientName].client);
    require('./unit/query/builder')(function () { return new clients[clientName].client.QueryBuilder(); }, clients[clientName].name, clients[clientName].alias);
  });
});

// Integration Tests
>>>>>>> f662bca8
describe('Integration Tests', function() {
  require('./integration')
})<|MERGE_RESOLUTION|>--- conflicted
+++ resolved
@@ -19,56 +19,16 @@
 
 Promise.longStackTraces();
 
-<<<<<<< HEAD
 describe('Query Building Tests', function() {
   require('./unit/query/builder')
-  require('./unit/schema/mysql')
+  require('./unit/schema/mysql')('mysql')
+  require('./unit/schema/mysql')('maria')
+  require('./unit/schema/mysql')('mysql2')
   require('./unit/schema/postgres')
   require('./unit/schema/sqlite3')
   require('./unit/schema/oracle')  
 })
 
-=======
-var knex = require('../knex');
-
-var clients = {
-  maria: {
-    name: 'maria',
-    client: knex({client: 'maria'}).client,
-    alias: 'mysql'
-  },
-  mysql: {
-    name: 'mysql',
-    client: knex({client: 'mysql'}).client,
-  },
-  mysql2: {
-    name: 'mysql2',
-    client: knex({client: 'mysql2'}).client,
-    alias: 'mysql'
-  },
-  sqlite3: {
-    name: 'sqlite3',
-    client: knex({client: 'sqlite3'}).client
-  },
-  postgres: {
-    name: 'postgres',
-    client: knex({client: 'postgres'}).client,
-  },
-  oracle: {
-    name: 'oracle',
-    client: knex({client: 'oracle'}).client,
-  }
-};
-
-describe('Unit tests', function() {
-  Object.keys(clients).forEach(function (clientName) {
-    require('./unit/schema/' + (clients[clientName].alias || clients[clientName].name))(clients[clientName].client);
-    require('./unit/query/builder')(function () { return new clients[clientName].client.QueryBuilder(); }, clients[clientName].name, clients[clientName].alias);
-  });
-});
-
-// Integration Tests
->>>>>>> f662bca8
 describe('Integration Tests', function() {
   require('./integration')
 })