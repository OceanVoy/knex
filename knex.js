--- conflicted
+++ resolved
@@ -22,10 +22,9 @@
   var Transaction = require('./lib/transaction').Transaction;
   var Builder     = require('./lib/builder').Builder;
 
-  // var Interface   = require('./lib/builder/interface').Interface;
-  var ClientBase      = require('./clients/base').ClientBase;
-  var SchemaBuilder   = require('./lib/schemabuilder').SchemaBuilder;
-  var SchemaInterface = require('./lib/schemainterface').SchemaInterface;
+  var ClientBase       = require('./clients/base').ClientBase;
+  var SchemaBuilder    = require('./lib/schemabuilder').SchemaBuilder;
+  var SchemaInterface  = require('./lib/schemainterface').SchemaInterface;
 
   // The `Knex` module, taking either a fully initialized
   // database client, or a configuration to initialize one. This is something
@@ -82,7 +81,6 @@
       };
     });
 
-<<<<<<< HEAD
     // Method to run a new `Raw` query on the current client.
     knex.raw = function(sql, bindings) {
       return new Raw(knex).query(sql, bindings);
@@ -90,676 +88,6 @@
 
     // Keep a reference to the current client.
     knex.client = client;
-=======
-  };
-
-  // All of the Schame methods that should be called with a
-  // `SchemaBuilder` context, to disallow calling more than one method at once.
-  var SchemaInterface = {
-
-    // Modify a table on the schema.
-    table: function(callback) {
-      this.callback(callback);
-      return this._setType('table');
-    },
-
-    // Create a new table on the schema.
-    createTable: function(callback) {
-      this._addCommand('createTable');
-      this.callback(callback);
-      return this._setType('createTable');
-    },
-
-    // Drop a table from the schema.
-    dropTable: function() {
-      this._addCommand('dropTable');
-      return this._setType('dropTable');
-    },
-
-    // Drop a table from the schema if it exists.
-    dropTableIfExists: function() {
-      this._addCommand('dropTableIfExists');
-      return this._setType('dropTableIfExists');
-    },
-
-    // Rename a table on the schema.
-    renameTable: function(to) {
-      this._addCommand('renameTable', {to: to});
-      return this._setType('renameTable');
-    },
-
-    // Determine if the given table exists.
-    hasTable: function() {
-      this.bindings.push(this.table);
-      this._addCommand('tableExists');
-      return this._setType('tableExists');
-    }
-  };
-
-  // Knex.SchemaBuilder
-  // --------
-
-  var SchemaBuilder = Knex.SchemaBuilder = function(table) {
-    this.table = table;
-    this.columns = [];
-    this.commands = [];
-    this.bindings = [];
-  };
-
-  _.extend(SchemaBuilder.prototype, Common, {
-
-    _source: 'SchemaBuilder',
-
-    // A callback from the table building `Knex.schemaBuilder` calls.
-    callback: function(callback) {
-      if (callback) callback.call(this, this);
-      return this;
-    },
-
-    // Get the raw sql statements for the blueprint.
-    toSql: function() {
-
-      // Add the commands that are implied by the blueprint.
-      if (this.columns.length > 0 && !this.creating()) {
-        this.commands.unshift({name: 'add'});
-      }
-
-      // Add an "additional" command, for any extra dialect-specific logic.
-      this.commands.push({name: 'additional'});
-
-      // Add indicies
-      for (var i = 0, l = this.columns.length; i < l; i++) {
-        var column = this.columns[i];
-        var indices = ['primary', 'unique', 'index', 'foreign'];
-
-        continueIndex:
-        for (var i2 = 0, l2 = indices.length; i2 < l2; i2++) {
-          var index = indices[i2];
-          var indexVar = 'is' + capitalize(index);
-
-          // If the index has been specified on the given column, but is simply
-          // equal to "true" (boolean), no name has been specified for this
-          // index, so we will simply call the index methods without one.
-          if (column[indexVar] === true) {
-            this[index](column, null);
-            continue continueIndex;
-
-          // If the index has been specified on the column and it is something
-          // other than boolean true, we will assume a name was provided on
-          // the index specification, and pass in the name to the method.
-          } else if (_.has(column, indexVar)) {
-            this[index](column.name, column[indexVar], column);
-            continue continueIndex;
-          }
-        }
-      }
-
-      var statements = [];
-
-      // Each type of command has a corresponding compiler function on the schema
-      // grammar which is used to build the necessary SQL statements to build
-      // the blueprint element, so we'll just call that compilers function.
-      for (i = 0, l = this.commands.length; i < l; i++) {
-        var command = this.commands[i];
-        var method = 'compile' + capitalize(command.name);
-        if (_.has(this.grammar, method)) {
-          var sql = this.grammar[method](this, command);
-          if (sql) statements = statements.concat(sql);
-        }
-      }
-
-      return statements;
-    },
-
-    // Determine if the blueprint has a create command.
-    creating: function() {
-      for (var i = 0, l = this.commands.length; i < l; i++) {
-        if (this.commands[i].name == 'createTable') return true;
-      }
-      return false;
-    },
-
-    // Sets the engine to use when creating the table in MySql
-    engine: function(name) {
-      if (!this.creating()) throw new Error('The `engine` modifier may only be used while creating a table.');
-      this.isEngine = name;
-      return this;
-    },
-
-    // Adds a comment to the current table being created.
-    comment: function(comment) {
-      return this._addCommand('comment', {comment: comment});
-    },
-
-    // Indicate that the given columns should be dropped.
-    dropColumn: function(columns) {
-      if (!_.isArray(columns)) columns = columns ? [columns] : [];
-      return this._addCommand('dropColumn', {columns: columns});
-    },
-
-    // Indicate that the given columns should be dropped.
-    dropColumns: function() {
-      return this.dropColumn(arguments);
-    },
-
-    // Indicate that the given primary key should be dropped.
-    dropPrimary: function(index) {
-      return this._dropIndexCommand('dropPrimary', index);
-    },
-
-    // Indicate that the given unique key should be dropped.
-    dropUnique: function(index) {
-      return this._dropIndexCommand('dropUnique', index);
-    },
-
-    // Indicate that the given index should be dropped.
-    dropIndex: function(index) {
-      return this._dropIndexCommand('dropIndex', index);
-    },
-
-    // Indicate that the given foreign key should be dropped.
-    dropForeign: function(index) {
-      return this._dropIndexCommand('dropForeign', index);
-    },
-
-    // Specify the primary key(s) for the table.
-    primary: function(columns, name) {
-      return this._indexCommand('primary', columns, name);
-    },
-
-    // Specify a unique index for the table.
-    unique: function(columns, name) {
-      return this._indexCommand('unique', columns, name);
-    },
-
-    // Specify an index for the table.
-    index: function(columns, name) {
-      return this._indexCommand('index', columns, name);
-    },
-
-    // Specify a foreign key for the table, also getting any
-    // relevant info from the chain during column.
-    foreign: function(column, name) {
-      var chained, chainable  = this._indexCommand('foreign', column, name);
-      if (_.isObject(column)) {
-        chained = _.pick(column, 'foreignColumn', 'foreignTable', 'commandOnDelete', 'commandOnUpdate');
-      }
-      return _.extend(chainable, ForeignChainable, chained);
-    },
-
-    // Create a new auto-incrementing column on the table.
-    increments: function(column) {
-      return this._addColumn('integer', (column || 'id'), {autoIncrement: true, length: 11});
-    },
-
-    // Create a new string column on the table.
-    string: function(column, length) {
-      return this._addColumn('string', column, {length: (length || 255)});
-    },
-
-    // Alias varchar to string
-    varchar: function(column, length) {
-      return this.string(column, length);
-    },
-
-    // Create a new text column on the table.
-    text: function(column, length) {
-      return this._addColumn('text', column, {length: (length || false)});
-    },
-
-    // Create a new integer column on the table.
-    integer: function(column, length) {
-      return this._addColumn('integer', column, {length: (length || 11)});
-    },
-
-    // Create a new tinyinteger column on the table.
-    tinyInteger: function(column) {
-      return this._addColumn('tinyInteger', column);
-    },
-
-    // Alias for tinyinteger column.
-    tinyint: function(column) {
-      return this.tinyInteger(column);
-    },
-
-    // Create a new float column on the table.
-    float: function(column, precision, scale) {
-      return this._addColumn('float', column, {
-        precision: (precision == null ? 8 : precision),
-        scale: (scale == null ? 2 : scale)
-      });
-    },
-
-    // Create a new decimal column on the table.
-    decimal: function(column, precision, scale) {
-      return this._addColumn('decimal', column, {
-        precision: (precision == null ? 8 : precision),
-        scale: (scale == null ? 2 : scale)
-      });
-    },
-
-    // Alias to "bool"
-    boolean: function(column) {
-      return this.bool(column);
-    },
-
-    // Create a new boolean column on the table
-    bool: function(column) {
-      return this._addColumn('boolean', column);
-    },
-
-    // Create a new date column on the table.
-    date: function(column) {
-      return this._addColumn('date', column);
-    },
-
-    // Create a new date-time column on the table.
-    dateTime: function(column) {
-      return this._addColumn('dateTime', column);
-    },
-
-    // Create a new time column on the table.
-    time: function(column) {
-      return this._addColumn('time', column);
-    },
-
-    // Create a new timestamp column on the table.
-    timestamp: function(column) {
-      return this._addColumn('timestamp', column);
-    },
-
-    // Add creation and update dateTime's to the table.
-    timestamps: function() {
-      this.dateTime('created_at');
-      this.dateTime('updated_at');
-    },
-
-    // Alias to enum.
-    "enum": function(column, allowed) {
-      return this.enu(column, allowed);
-    },
-
-    // Create a new enum column on the table.
-    enu: function(column, allowed) {
-      if (!_.isArray(allowed)) allowed = [allowed];
-      return this._addColumn('enum', column, {allowed: allowed});
-    },
-
-    // Create a new bit column on the table.
-    bit: function(column, length) {
-      return this._addColumn('bit', column, {length: (length || false)});
-    },
-
-    // Create a new binary column on the table.
-    binary: function(column) {
-      return this._addColumn('binary', column);
-    },
-
-    // Create a new json column on the table.
-    json: function(column) {
-      return this._addColumn('json', column);
-    },
-
-    // Create a new uuid column on the table.
-    uuid: function(column) {
-      return this._addColumn('uuid', column);
-    },
-
-    // ----------------------------------------------------------------------
-
-    // Create a new drop index command on the blueprint.
-    // If the index is an array of columns, the developer means
-    // to drop an index merely by specifying the columns involved.
-    _dropIndexCommand: function(type, index) {
-      var columns = [];
-      if (_.isArray(index)) {
-        columns = index;
-        index = null;
-      }
-      return this._indexCommand(type, columns, index);
-    },
-
-    // Add a new index command to the blueprint.
-    // If no name was specified for this index, we will create one using a basic
-    // convention of the table name, followed by the columns, followed by an
-    // index type, such as primary or index, which makes the index unique.
-    _indexCommand: function(type, columns, index) {
-      index || (index = null);
-      if (!_.isArray(columns)) columns = columns ? [columns] : [];
-      if (index === null) {
-        var table = this.table.replace(/\.|-/g, '_');
-        index = (table + '_' + _.map(columns, function(col) { return col.name || col; }).join('_') + '_' + type).toLowerCase();
-      }
-      return this._addCommand(type, {index: index, columns: columns});
-    },
-
-    // Add a new column to the blueprint.
-    _addColumn: function(type, name, parameters) {
-      if (!name) throw new Error('A `name` must be defined to add a column');
-      var column = _.extend({type: type, name: name}, ChainableColumn, parameters);
-      this.columns.push(column);
-      return column;
-    },
-
-    // Add a new command to the blueprint.
-    _addCommand: function(name, parameters) {
-      var command = _.extend({name: name}, parameters);
-      this.commands.push(command);
-      return command;
-    }
-  });
-
-  var ForeignChainable = {
-
-    // Sets the "column" that the current column references
-    // as the a foreign key
-    references: function(column) {
-      this.isForeign = true;
-      this.foreignColumn = column || null;
-      return this;
-    },
-
-    // Sets the "table" where the foreign key column is located.
-    inTable: function(table) {
-      this.foreignTable = table || null;
-      return this;
-    },
-
-    // SQL command to run "onDelete"
-    onDelete: function(command) {
-      this.commandOnDelete = command || null;
-      return this;
-    },
-
-    // SQL command to run "onUpdate"
-    onUpdate: function(command) {
-      this.commandOnUpdate = command || null;
-      return this;
-    }
-
-  };
-
-  var ChainableColumn = _.extend({
-
-    // Sets the default value for a column.
-    // For `boolean` columns, we'll permit 'false'
-    // to be used as default values.
-    defaultTo: function(value) {
-      if (this.type === 'boolean') {
-        if (value === 'false') value = 0;
-        value = (value ? 1 : 0);
-      }
-      this.defaultValue = value;
-      return this;
-    },
-
-    // Sets an integer as unsigned, is a no-op
-    // if the column type is not an integer.
-    unsigned: function() {
-      this.isUnsigned = true;
-      return this;
-    },
-
-    // Allows the column to contain null values.
-    nullable: function() {
-      this.isNullable = true;
-      return this;
-    },
-
-    // Adds an index on the specified column.
-    index: function(name) {
-      this.isIndex = name || true;
-      return this;
-    },
-
-    // Sets this column as the primary key.
-    primary: function(name) {
-      this.isPrimary = name || true;
-      return this;
-    },
-
-    // Sets this column as unique.
-    unique: function(name) {
-      this.isUnique = name || true;
-      return this;
-    },
-
-    // Sets the column to be inserted after another,
-    // used in MySql alter tables.
-    after: function(name) {
-      this.isAfter = name;
-      return this;
-    },
-
-    // Adds a comment to this column.
-    comment: function(comment) {
-      this.isCommented = comment || null;
-      return this;
-    }
-
-  }, ForeignChainable);
-
-
-  Knex.SchemaGrammar = {
-
-    // Compile a foreign key command.
-    compileForeign: function(blueprint, command) {
-      var sql;
-      if (command.foreignTable && command.foreignColumn) {
-        var table = this.wrapTable(blueprint);
-        var column = this.columnize(command.columns);
-        var foreignTable = this.wrapTable(command.foreignTable);
-        var foreignColumn = this.columnize(command.foreignColumn);
-
-        sql = "alter table " + table + " add constraint " + command.index + " ";
-        sql += "foreign key (" + column + ") references " + foreignTable + " (" + foreignColumn + ")";
-
-        // Once we have the basic foreign key creation statement constructed we can
-        // build out the syntax for what should happen on an update or delete of
-        // the affected columns, which will get something like "cascade", etc.
-        if (command.commandOnDelete) sql += " on delete " + command.commandOnDelete;
-        if (command.commandOnUpdate) sql += " on update " + command.commandOnUpdate;
-      }
-      return sql;
-    },
-
-    // Each of the column types have their own compiler functions which are
-    // responsible for turning the column definition into its SQL format
-    // for the platform. Then column modifiers are compiled and added.
-    getColumns: function(blueprint) {
-      var columns = [];
-      for (var i = 0, l = blueprint.columns.length; i < l; i++) {
-        var column = blueprint.columns[i];
-        var sql = this.wrap(column) + ' ' + this.getType(column, blueprint);
-        columns.push(this.addModifiers(sql, blueprint, column));
-      }
-      return columns;
-    },
-
-    // Add the column modifiers to the definition.
-    addModifiers: function(sql, blueprint, column) {
-      for (var i = 0, l = this.modifiers.length; i < l; i++) {
-        var modifier = this.modifiers[i];
-        var method = "modify" + modifier;
-        if (_.has(this, method)) {
-          sql += this[method](blueprint, column) || '';
-        }
-      }
-      return sql;
-    },
-
-    // Get the SQL for the column data type.
-    getType: function(column, blueprint) {
-      return this['type' + capitalize(column.type)](column, blueprint);
-    },
-
-    // Add a prefix to an array of values, utilized in the client libs.
-    prefixArray: function(prefix, values) {
-      return _.map(values, function(value) { return prefix + ' ' + value; });
-    },
-
-    // Wrap a table in keyword identifiers.
-    wrapTable: function(table) {
-      if (table instanceof SchemaBuilder) table = table.table;
-      return Knex.Grammar.wrapTable.call(this, table);
-    },
-
-    // Wrap a value in keyword identifiers.
-    wrap: function(value) {
-      if (value && value.name) value = value.name;
-      return Knex.Grammar.wrap.call(this, value);
-    },
-
-    // Format a value so that it can be used in "default" clauses.
-    getDefaultValue: function(value) {
-      if (value instanceof Raw) return value.sql;
-      if (value === true || value === false) {
-        return parseInt(value, 10);
-      }
-      return '' + value;
-    }
-  };
-
-  // Knex.Raw
-  // -------
-
-  // Helpful for injecting a snippet of raw SQL into a
-  // `Knex` block... in most cases, we'll check if the value
-  // is an instanceof Raw, and if it is, use the supplied value.
-  Knex.Raw = function(sql, bindings) {
-    if (!Knex.Instances['main']) {
-      throw new Error('The Knex instance has not been initialized yet.');
-    }
-    return Knex.Instances['main'].Raw(sql, bindings);
-  };
-
-  var Raw = function(sql, bindings) {
-    this.bindings = (!_.isArray(bindings) ? (bindings ? [bindings] : []) : bindings);
-    this.sql = sql;
-  };
-
-  _.extend(Raw.prototype, Common, {
-
-    _source: 'Raw',
-
-    // Returns the raw sql for the query.
-    toSql: function() {
-      return this.sql;
-    }
-
-  });
-
-  // Simple capitalization of a word.
-  var capitalize = function(word) {
-    return word.charAt(0).toUpperCase() + word.slice(1);
-  };
-
-  // Sorts an object based on the names.
-  var sortObject = function(obj) {
-    return _.sortBy(_.pairs(obj), function(a) {
-      return a[0];
-    });
-  };
-
-  // Sets up a multi-query to be executed with serial promises.
-  var multiQuery = function(builder, i, chain) {
-    if (chain) {
-      return function() {
-        return multiQuery(builder, i);
-      };
-    }
-    return builder.client.query(_.extend({}, builder, {sql: builder.sql[i]}));
-  };
-
-  // Knex.Migrate
-  // -------
-  var initMigrate = function(Target) {
-
-    // Attach the top level namespace housing migration related functions
-    var Migrate = Target.Migrate = {};
-
-    _.each(['create', 'currentVersion', 'listAll', 'up', 'down', 'to'], function(method) {
-
-      Migrate[method] = function() {
-        var Migration = require('./lib/migration');
-        var migration = new Migration(Target);
-        return migration[method].apply(migration, arguments);
-      };
-
-    });
-
-  };
-
-  // Knex.Initialize
-  // -------
-
-  // Takes a hash of options to initialize the database
-  // connection. The `client` is required to choose which client
-  // path above is loaded, or to specify a custom path to a client.
-  // Other options, such as `connection` or `pool` are passed
-  // into `client.initialize`.
-  Knex.Initialize = function(name, options) {
-    var Target, ClientCtor, client;
-
-    // A name for the connection isn't required in
-    // cases where there is only a single connection.
-    if (_.isObject(name)) {
-      options = name;
-      name    = 'main';
-    }
-
-    // Don't try to initialize the same `name` twice... If necessary,
-    // delete the instance from `Knex.Instances`.
-    if (Knex.Instances[name]) {
-      throw new Error('An instance named ' + name + ' already exists.');
-    }
-
-    client = options.client;
-
-    if (!client) throw new Error('The client is required to use Knex.');
-
-    // Checks if this is a default client. If it's not,
-    // that means it's a custom lib, set the object to the client.
-    if (_.isString(client)) {
-      client = client.toLowerCase();
-      try {
-        ClientCtor = require(Clients[client]);
-      } catch (e) {
-        throw new Error(client + ' is not a valid Knex client, did you misspell it?');
-      }
-    } else {
-      ClientCtor = client;
-    }
-
-    // Creates a new instance of the db client, passing the name and options.
-    client = new ClientCtor(name, _.omit(options, 'client'));
-
-    // Setup the grammars specific to the client.
-    client.grammar = _.extend({}, Knex.Grammar, client.grammar);
-    client.schemaGrammar = _.extend({}, client.grammar, Knex.SchemaGrammar, client.schemaGrammar);
-
-    // If this is named "default" then we're setting this on the Knex
-    Target = function(table) {
-      var builder = new Knex.Builder(table);
-          builder.client = client;
-          builder.grammar = client.grammar;
-      return builder;
-    };
-
-    // Inherit static properties, without any that don't apply except
-    // on the "root" `Knex`.
-    _.extend(Target, _.omit(Knex, 'Initialize', 'Instances', 'VERSION'));
-
-    // Initialize the schema builder methods.
-    if (name === 'main') {
-      initSchema(Knex, client);
-      initMigrate(Knex);
-      Knex.client = client;
-    }
-
-    initSchema(Target, client);
-    initMigrate(Target);
->>>>>>> 3efa857e
 
     // Keep in sync with package.json
     knex.VERSION = '0.4.11';
@@ -769,6 +97,18 @@
     knex.transaction = function(container) {
       return new Transaction(knex).run(container);
     };
+
+    // Attach each of the `Migrate` "interface" methods directly onto to `knex.migrate` namespace, e.g.:
+    // knex.migrate.up().then(...
+    // knex.migrate.to().then(...
+    // knex.migrate.currentVersion(...
+    _.each(['generate', 'currentVersion', 'listAll', 'up', 'down', 'to'], function(method) {
+      knex.migrate[method] = function() {
+        var Migrate   = require('./lib/migrate');
+        var migration = new Migrate(knex);
+        return migration[method].apply(migration, arguments);
+      };
+    });
 
     // Return the new `Knex` instance.
     return knex;
