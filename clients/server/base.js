--- conflicted
+++ resolved
@@ -1,19 +1,6 @@
 // ServerBase
 // -------
 
-<<<<<<< HEAD
-  // Default to draining on exit.
-  if (poolInstance.drainOnExit !== false && typeof process === 'object') {
-    function drainPool() {
-      poolInstance.drain(function() {
-        poolInstance.destroyAllNow();
-      });
-    }
-    process.on('exit', drainPool);
-    process.on('SIGINT', drainPool);
-  }
-};
-=======
 // All of the "when.js" promise components needed in this module.
 var when       = require('when');
 var nodefn     = require('when/node/function');
@@ -62,7 +49,6 @@
       }
       return client.runQuery(connection, sql, bindings, builder);
     });
->>>>>>> a88024af
 
     if (!builder.usingConnection) {
       chain = chain.ensure(function() {
