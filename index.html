<!DOCTYPE HTML>
<html>
<head>
  <meta http-equiv="content-type" content="text/html;charset=UTF-8" />
  <meta http-equiv="X-UA-Compatible" content="chrome=1" />
  <meta name="viewport" content="width=device-width">
  <link rel="canonical" href="http://knexjs.org" />
  <link rel="icon" href="docs/images/favicon.ico" />
  <title>Knex.js</title>
  <style>
    body {
      font-size: 14px;
      line-height: 22px;
      background: #f4f4f4;
      color: #000;
      font-family: Helvetica Neue, Helvetica, Arial;
    }
    .interface {
      font-family: "Lucida Grande", "Lucida Sans Unicode", Helvetica, Arial, sans-serif !important;
    }
    div#sidebar {
      background: #fff;
      position: fixed;
      top: 0; left: 0; bottom: 0;
      width: 200px;
      overflow-y: auto;
      overflow-x: hidden;
      -webkit-overflow-scrolling: touch;
      padding: 15px 0 30px 30px;
      border-right: 1px solid #bbb;
      box-shadow: 0 0 20px #ccc; -webkit-box-shadow: 0 0 20px #ccc; -moz-box-shadow: 0 0 20px #ccc;
    }
    a.toc_title, a.toc_title:visited {
      display: block;
      color: black;
      font-weight: bold;
      margin-top: 15px;
    }
      a.toc_title:hover {
        text-decoration: underline;
      }
      #sidebar .version {
        font-size: 10px;
        font-weight: normal;
      }
    ul.toc_section {
      font-size: 11px;
      line-height: 14px;
      margin: 5px 0 0 0;
      padding-left: 0px;
      list-style-type: none;
      font-family: Lucida Grande;
    }
      .toc_section li {
        cursor: pointer;
        margin: 0 0 3px 0;
      }
        .toc_section li a {
          text-decoration: none;
          color: black;
        }
          .toc_section li a:hover {
            text-decoration: underline;
          }
    div.container {
      width: 550px;
      margin: 40px 0 50px 260px;
    }
      div.container ul.small {
        font-size: 12px;
      }
    img#logo {
      width: 450px;
    }
    div.warning {
      margin-top: 15px;
      font: bold 11px Arial;
      color: #770000;
    }
    p {
      margin: 20px 0;
      width: 550px;
    }
    a, a:visited {
      color: #444;
    }
    a:active, a:hover {
      color: #000;
    }
    h1, h2, h3, h4, h5, h6 {
      padding-top: 20px;
    }
      h2 {
        font-size: 20px;
      }
    b.header {
      font-size: 16px;
      line-height: 30px;
    }
    span.small {
      font-size: 12px;
      font-style: italic;
    }
    span.alias {
      font-size: 14px;
      font-style: italic;
      margin-left: 20px;
    }
    table, tr, td {
      margin: 0; padding: 0;
    }
      td {
        padding: 2px 12px 2px 0;
      }
      table .rule {
        height: 1px;
        background: #ccc;
        margin: 5px 0;
      }
    ul {
      list-style-type: circle;
      padding: 0 0 0 20px;
    }
      li {
        width: 500px;
        margin-bottom: 10px;
      }
      code, pre, tt {
        font-family: Monaco, Consolas, "Lucida Console", monospace;
        font-size: 12px;
        line-height: 18px;
        font-style: normal;
      }
        tt {
          padding: 0px 3px;
          background: #fff;
          border: 1px solid #ddd;
          zoom: 1;
        }
        code {
          margin-left: 20px;
        }
        pre {
          font-size: 12px;
          padding: 2px 0 2px 15px;
          border-left: 5px solid #bbb;
          margin: 0px 0 30px;
        }
    @media only screen and (-webkit-min-device-pixel-ratio: 1.5) and (max-width: 640px),
          only screen and (-o-min-device-pixel-ratio: 3/2) and (max-width: 640px),
          only screen and (min-device-pixel-ratio: 1.5) and (max-width: 640px) {
      img {
        max-width: 100%;
      }
      div#sidebar {
        -webkit-overflow-scrolling: initial;
        position: relative;
        width: 90%;
        height: 120px;
        left: 0;
        top: -7px;
        padding: 10px 0 10px 30px;
        border: 0;
      }
      img#logo {
        width: auto;
        height: auto;
      }
      div.container {
        margin: 0;
        width: 100%;
      }
      p, div.container ul {
        max-width: 98%;
        overflow-x: scroll;
      }
      pre {
        overflow: scroll;
      }
    }
  </style>
</head>
<body>

  <div id="sidebar" class="interface">

    <a class="toc_title" href="#">
      Knex.js <span class="version">(0.2.4)</span>
    </a>
    <ul class="toc_section">
      <li>&raquo; <a href="https://github.com/tgriesser/knex">GitHub Repository</a></li>
      <li>&raquo; <a href="http://knexjs.org/docs/knex.html">Annotated Source</a></li>
    </ul>

    <a class="toc_title" href="#installation">
      Installation
    </a>

    <a class="toc_title" href="#Initialize">
      Initialize
    </a>
    <ul class="toc_section">
      <li>– <a href="#Init-multi-instance">multi-instance</a></li>
    </ul>

    <a class="toc_title" href="#Builder">
      Builder
    </a>
    <ul class="toc_section">
      <li>– <a href="#Builder-main"><b>constructor</b></a></li>
      <li>– <a href="#Builder-select">select</a></li>
      <li>– <a href="#Builder-from">from</a></li>
      <li>– <a href="#Builder-where">where <b>+18 methods</b></a></li>
      <li>– <a href="#Builder-distinct">distinct</a></li>
      <li>– <a href="#Builder-join">join</a></li>
      <li>– <a href="#Builder-groupBy">groupBy</a></li>
      <li>– <a href="#Builder-orderBy">orderBy</a></li>
      <li>– <a href="#Builder-having">having</a></li>
      <li>– <a href="#Builder-offset">offset</a></li>
      <li>– <a href="#Builder-limit">limit</a></li>
      <li>– <a href="#Builder-union">union</a></li>
      <li>– <a href="#Builder-unionAll">unionAll</a></li>
      <li>– <a href="#Builder-insert">insert</a></li>
      <li>– <a href="#Builder-returning">returning</a></li>
      <li>– <a href="#Builder-update">update</a></li>
      <li>– <a href="#Builder-del">del / delete</a></li>
      <li>– <a href="#Builder-transacting">transacting</a></li>
      <li>– <a href="#Builder-count">count</a></li>
      <li>– <a href="#Builder-min">min</a></li>
      <li>– <a href="#Builder-max">max</a></li>
      <li>– <a href="#Builder-sum">sum</a></li>
      <li>– <a href="#Builder-increment">increment</a></li>
      <li>– <a href="#Builder-decrement">decrement</a></li>
      <li>– <a href="#Builder-truncate">truncate</a></li>
      <li>– <a href="#Builder-debug">debug</a></li>
      <li><b><a href="#Builder-Interface">Interface:</a></b></li>
      <li>– <a href="#Builder-then">then</a></li>
      <li>– <a href="#Builder-exec">exec</a></li>
      <li>– <a href="#Builder-toString">toString</a></li>
    </ul>

    <a class="toc_title" href="#Transaction">
      Transaction
    </a>

    <a class="toc_title" href="#Schema">
      Schema
    </a>
    <ul class="toc_section">
      <li>– <a href="#Schema-createTable">createTable</a></li>
      <li>– <a href="#Schema-renameTable">renameTable</a></li>
      <li>– <a href="#Schema-dropTable">dropTable</a></li>
      <li>– <a href="#Schema-hasTable">hasTable</a></li>
      <li>– <a href="#Schema-dropTableIfExists">dropTableIfExists</a></li>
      <li>– <a href="#Schema-table">table</a></li>
      <li><b><a href="#Schema-Building">Schema Building:</a></b></li>
      <li>– <a href="#Schema-dropColumn">dropColumn</a></li>
      <li>– <a href="#Schema-dropColumns">dropColumns</a></li>
      <li>– <a href="#Schema-increments">increments</a></li>
      <li>– <a href="#Schema-integer">integer</a></li>
      <li>– <a href="#Schema-text">text</a></li>
      <li>– <a href="#Schema-string">string</a></li>
      <li>– <a href="#Schema-float">float</a></li>
      <li>– <a href="#Schema-decimal">decimal</a></li>
      <li>– <a href="#Schema-boolean">boolean</a></li>
      <li>– <a href="#Schema-date">date</a></li>
      <li>– <a href="#Schema-dateTime">dateTime</a></li>
      <li>– <a href="#Schema-time">time</a></li>
      <li>– <a href="#Schema-timestamp">timestamp</a></li>
      <li>– <a href="#Schema-binary">binary</a></li>
      <li>– <a href="#Schema-enum">enum / enu</a></li>
      <li>– <a href="#Schema-json">json</a></li>
      <li>– <a href="#Schema-uuid">uuid</a></li>
      <li>– <a href="#Schema-comment">comment</a></li>
      <li><a href="#Chainable"><b>Chainable:</b></li>
      <li>– <a href="#Chainable-index">index</a></li>
      <li>– <a href="#Chainable-primary">primary</a></li>
      <li>– <a href="#Chainable-unique">unique</a></li>
      <li>– <a href="#Chainable-defaultTo">defaultTo</a></li>
      <li>– <a href="#Chainable-unsigned">unsigned</a></li>
      <li>– <a href="#Chainable-nullable">nullable</a></li>
      <li>– <a href="#Chainable-after">after</a></li>
      <li>– <a href="#Chainable-comment">comment</a></li>
    </ul>

    <a class="toc_title" href="#Raw">
      Raw
    </a>

    <a class="toc_title" href="#Migrate">
      Migrate
    </a>
    <ul class="toc_section">
      <li>– <a href="#Migrate-up">up</a></li>
      <li>– <a href="#Migrate-down">down</a></li>
      <li>– <a href="#Migrate-create">create</a></li>
      <li>– <a href="#Migrate-currentVersion">currentVersion</a></li>
    </ul>

    <a class="toc_title" href="#faq">
      F.A.Q.
    </a>

    <a class="toc_title" href="#changelog">
      Change Log
    </a>

  </div>

  <div class="container">

    <p>
      <img id="logo" src="docs/images/knex.png" alt="Knex.js">
    </p>

    <p>
      Knex.js is a query builder for <b>Postgres</b>, <b>MySQL</b> and <b>SQLite3</b>, designed to be flexible,
      portable, and fun to use. It features both traditional node style <a href="#Builder-exec">callbacks</a>
      as well as a <a href="#Builder-then">promise</a> interface for cleaner async flow control, full featured
      query and schema builders, transaction support, connection pooling and node.js adapters for
      postgres, mysql, and sqlite3 - standardizing responses between the three.
    </p>

    <p>
      The project is <a href="http://github.com/tgriesser/knex">hosted on GitHub</a>,
      and the <a href="docs/knex.html">annotated source code</a> is available,
      and has a comprehensive <a href="https://travis-ci.org/tgriesser/knex">test suite</a>.
    </p>

    <p>
      Knex is available for use under the <a href="http://github.com/tgriesser/knex/blob/master/LICENSE">MIT software license</a>.
    </p>

    <p>
      You can report bugs and discuss features on the
      <a href="http://github.com/tgriesser/knex/issues">GitHub issues page</a>,
      add pages to the <a href="https://github.com/tgriesser/knex/wiki">wiki</a>
      or send tweets to <a href="http://twitter.com/tgriesser">@tgriesser</a>.
    </p>

    <p>
      Big thanks to all of the great <a href="https://github.com/tgriesser/knex/graphs/contributors">contributions</a> to the project.
    </a>

    <h2>Latest Release: 0.2.4 - <span class="small"><a href="#changelog">Change Log</a></span></h2>

    <p>
      Current Develop &mdash;
      <a href="https://travis-ci.org/tgriesser/knex">
        <img src="https://travis-ci.org/tgriesser/knex.png?branch=master" alt="Travis Badge">
      </a>
    </p>

    <p>
      Special thanks to <a href="https://twitter.com/taylorotwell">Taylor Otwell</a> and his work
      on the <a href="http://laravel.com/docs/queries">Laravel Query Builder</a>,
      from which much of the code and syntax is derived.
    </p>

    <h2 id="installation">
      Installation
    </h2>

    <p>
      All dependencies are specified in <tt>package.json</tt> file but include <tt>underscore.js</tt>,
      <tt>when.js</tt>, and the <tt>generic-pool</tt> library. You then need to install
      either <tt>mysql</tt>, <tt>pg</tt>, or <tt>sqlite3</tt> from <tt>npm</tt> if you wish
      to use one of these databases with node.js, or create your own client
      adapter and specify it in <a href="#Initialize">Knex.Initialize</a>.
    </p>

<pre>
$ npm install knex

# Then add one of the following:
$ npm install mysql
$ npm install pg
$ npm install sqlite3
</pre>

    <h2 id="Initialize">Knex.Initialize</h2>

    <p>
      <tt>Knex.Initialize</tt> is the initializing function that must be called prior to using
      Knex, accepting a few parameters. The <tt>client</tt> parameter is required
      and determines which client adapter will be used with the library.
    </p>

<pre>
Knex.Initialize({
  client: 'mysql',
  connection: {
    host     : '127.0.0.1',
    user     : 'your_database_user',
    password : 'your_database_password',
    database : 'myapp_test',
    charset  : 'utf8'
  }
});
</pre>

  <p id="Init-multi-instance">
    It is also possible to use Knex with multiple database connection instances if you'd like,
    by creating named instances. To do this, pass the name of the connection as the first
    parameter into <tt>Knex.Initialize</tt> and it will return that instance, which may
    also be referenced by name under <tt>Knex.Instances</tt>.
  </p>

<pre>
var SqliteDB = Knex.Initialize('sqlitedb', {
  client: 'sqlite',
  connection: {
    database : './testdb'
  }
});

var MySQL2 = Knex.Initialize('mysql2', {
  client: 'mysql',
  connection: { ... }
});

// Knex.Instances['mysql2'] === MySQL2;
// Knex.Instances['sqlitedb'] === SqliteDB;

MySQL2('accounts')
  .select()
  .then(function(resp) {
    // ...
  });

SqliteDB('users')
  .insert({email: 'test@email.com'})
  .exec(function(err, resp) {
    // ...
  });
</pre>

    <h2 id="Builder">Knex.Builder</h2>

    <p>
      The <tt>Knex.Builder</tt> is the interface used for building and executing standard SQL queries,
      such as <tt>select</tt>, <tt>insert</tt>, <tt>update</tt>, <tt>delete</tt>. The query is run
      by specifying a <a href="#Builder-table">tableName</a>, adding additional query parameters, and
      executing the query with one of the public interface methods.
    </p>

    <p id="Builder-main">
      <b class="header">Knex</b><code>Knex(tableName)...</code>
      <br />
      The <b>Knex</b> query builder starts off by specifying a <b>tableName</b> you wish to query against,
      which returns a chainable interface, similar to a jQuery chain. You can then call any additional
      query builder methods needed to construct the query, eventually calling either
      <a href="#Builder-then">then</a> or <a href="#Builder-exec">exec</a>, to execute the query with a
      promise or a callback, respectively.
    </p>

    <p id="Builder-select">
      <b class="header">select</b><code>.select([*columns])</code>
      <br />
      Creates a <tt>select</tt> query, taking an optional array of <b>columns</b> for the query, eventually
      defaulting to <tt>*</tt> if none are specified when the query is built. The response of a select call will
      return with the
    </p>

<pre>
  // select "title", "author", "year" from "books"
  Knex('books').select('title', 'author', 'year');

  // select * from "books"
  Knex('books').select();
</pre>


    <p id="Builder-from">
      <b class="header">from</b><code>.from([tableName])</code>
      <br />
      Specifies the table used in the current query, replacing the current table name if
      one has already been specified. This is typically used in the sub-queries performed
      in the advanced <a href="#Builder-where">where</a> or <a href="#Builder-union">union</a> methods.
    </p>

    <p id="Builder-where">
      <b class="header">where</b><code>.where(~dynamic~)</code>
      <br />
      There are several helpers for creating dynamic <tt>where</tt> clauses on queries. Take a look at a few
      examples to see how these may be mixed and matched to create fluent constraints on the query.
    </p>

<pre>

// Basic Uses:

// objects
Knex('users').where({
  first_name: 'Test',
  last_name:  'User'
}).select('id').then(...

// key, value
Knex('users').where('id', 1).select('first_name', 'last_name').then(...

// operators: '=', '<', '>', '<=', '>=', 'like', 'not like', 'between', 'ilike'
Knex('users').where('votes', '>', 100).exec(function(err, resp) { ... });

// chained with "andWhere" / "orWhere"
Knex('users').where('votes', '>', 100)
             .andWhere('status', 'active')
             .orWhere('name', 'John')
             .then(function(resp) { ... })

// Even more where types (see list below):

Knex('users').whereBetween('votes', [1, 100]).exec(...

Knex('users').whereIn('id', [1, 2, 3]).then(...

Knex('users').whereNotIn('id', [1, 2, 3]).then(...

Knex('users').whereNull('updated_at').exec(...

</pre>

  <p>
    <b>Grouped Where Clauses:</b>
  </p>

<pre>
// select * from users where name = 'John' or (votes > 100 and title <> 'Admin')
Knex('users')
  .where('name', '=', 'John')
  .orWhere(function() {
    this.where('votes', '>', 100).andWhere('title', '<>', 'Admin');
  })
  .then(function() {...
</pre>

<p>
  <b>Exists Statements:</b>
</p>

<pre>
Knex('users')
  .whereExists(function() {
      this.select(Knex.raw(1))
        .from('orders')
        .whereRaw('orders.user_id = users.id');
  })
  .then(...
</pre>

  <p>
    Most of the where clauses may also accept a function as the second argument, to generate a sub-select
    on the query:
  </p>

<pre>

// select author_id, content from comments where author_id in (select id from accounts where type = 'admin')
Knex('comments').whereIn('author_id', function() {

  this.select('id').from('accounts').where('type', 'admin');

}).select('author_id', 'content').then(...
</pre>

  <p>
    These different where clauses may be joined together in any number of ways to make valid SQL statements.
  </p>

      <ul class="small">
        <li><a href="docs/knex.html#section-56">where</a></li>
        <li><a href="docs/knex.html#section-57">andWhere</a></li>
        <li><a href="docs/knex.html#section-58">orWhere</a></li>
        <li><a href="docs/knex.html#section-59">whereRaw</a></li>
        <li><a href="docs/knex.html#section-60">orWhereRaw</a></li>
        <li><a href="docs/knex.html#section-61">whereExists</a></li>
        <li><a href="docs/knex.html#section-62">orWhereExists</a></li>
        <li><a href="docs/knex.html#section-63">whereNotExists</a></li>
        <li><a href="docs/knex.html#section-64">orWhereNotExists</a></li>
        <li><a href="docs/knex.html#section-65">whereIn</a></li>
        <li><a href="docs/knex.html#section-66">orWhereIn</a></li>
        <li><a href="docs/knex.html#section-67">whereNotIn</a></li>
        <li><a href="docs/knex.html#section-68">orWhereNotIn</a></li>
        <li><a href="docs/knex.html#section-69">whereNull</a></li>
        <li><a href="docs/knex.html#section-70">orWhereNull</a></li>
        <li><a href="docs/knex.html#section-71">whereNotNull</a></li>
        <li><a href="docs/knex.html#section-72">orWhereNotNull</a></li>
        <li><a href="docs/knex.html#section-73">whereBetween</a></li>
        <li><a href="docs/knex.html#section-74">orWhereBetween</a></li>
      </ul>
    </p>

    <p id="Builder-distinct">
      <b class="header">distinct</b><code>.distinct()</code>
      <br />
      Sets a <tt>distinct</tt> clause on the query.
    </p>

<pre>
// select distinct 'first_name' from customers
Knex('customers')
  .distinct('first_name', 'last_name')
  .select()
</pre>

    <p id="Builder-join">
      <b class="header">join</b><code>.join(table, first, operator, second, [type])</code>
      <br />
      The <tt>join</tt> builder can be used to specify joins between tables,
      with the first argument being the joining <b>table</b>, the next three arguments
      being the <b>first</b> join column, the join <b>operator</b> and the <b>second</b>
      join column, respectively. The last argument is optional and spefies the type of join.
    </p>

<pre>
Knex('users')
  .join('contacts', 'users.id', '=', 'contacts.user_id')
  .join('orders', 'users.id', '=', 'orders.user_id', 'outer')
  .select('users.id', 'contacts.phone', 'orders.price')
  .then(function() { ... });
</pre>

    <p>
      For grouped joins, specify a function as the second argument for the
      join query, and use <tt>on</tt> and <tt>orOn</tt> to create joins that are
      grouped with parentheses.
    </p>

<pre>
Knex('users')
  .join('contacts', function() {
      this.on('users.id', '=', 'contacts.user_id').orOn(...);
  })
  .exec(function(err, resp) { ... });
</pre>

    </p>

    <p id="Builder-groupBy">
      <b class="header">groupBy</b><code>.groupBy(*names)</code>
      <br />
      Adds a <tt>group by</tt> clause to the query.
    </p>

    <p id="Builder-orderBy">
      <b class="header">orderBy</b><code>.orderBy(column, [direction])</code>
      <br />
      Adds an <tt>order by</tt> clause to the query.
    </p>

    <p id="Builder-having">
      <b class="header">having</b><code>.having(column, operator, value)</code>
      <br />
      Adds a <tt>having</tt> clause to the query.

<pre>
Knex('users')
  .groupBy('count')
  .orderBy('name', 'desc')
  .having('count', '>', 100)
  .select()

</pre>
    </p>

    <p id="Builder-offset">
      <b class="header">offset</b><code>.offset(value)</code>
      <br />
      Adds an <tt>offset</tt> clause to the query.
    </p>

    <p id="Builder-limit">
      <b class="header">limit</b><code>.limit(value)</code>
      <br />
      Adds a <tt>limit</tt> clause to the query.
    </p>

<pre>
Knex('users')
  .limit(10)
  .offset(30)
  .select()
</pre>

    <p id="Builder-union">
      <b class="header">union</b><code>.union(query)</code>
      <br />
      Creates a <tt>union</tt> query, taking a callback to build the union statement.
    </p>

    <p id="Builder-unionAll">
      <b class="header">unionAll</b><code>.unionAll(query)</code>
      <br />
      Creates a <tt>union all</tt> query, with the same method signature as
      the <a href="#Builder-union">union</a> method.
    </p>

<pre>
Knex('users').whereNull('last_name').union(function() {

  this.select('*').from('users').whereNull('first_name');

}).select().then(function() { ... });
</pre>

    <p id="Builder-insert">
      <b class="header">insert</b><code>.insert(data, [returning])</code>
      <br />
      Creates an <tt>insert</tt> query, taking either a hash of properties to be inserted into the row, or
      an array of inserts, to be executed as a single insert command. Resolves the promise / fulfills the callback
      with an array containing the first insert id of the inserted model, or an array containing all inserted <tt>ids</tt>
      for postgresql.
    </p>

<pre>
  // Returns [1] in "mysql", "sqlite"; [] in "postgresql" unless the 'returning' parameter is set.
  Knex('books').insert({title: 'Slaughterhouse Five'})

  // Returns [2] in "mysql", "sqlite"; [2, 3] in "postgresql"
  Knex('books')
    .insert([{title: 'Great Gatsby'}, {title: 'Fahrenheit 451'}], 'id')
</pre>

    <p id="Builder-returning">
      <b class="header">returning</b><code>.returning(column)</code>
      <br />
      Only utilitzed by PostgreSQL databases, the returning method specifies which column should be returned
      by the <a href="#Builder-insert">insert</a> method.
    </p>

<pre>
  // Returns [1]
  Knex('books')
    .returning('id')
    .insert({title: 'Slaughterhouse Five'})

  // Returns [2] in "mysql", "sqlite"; [2, 3] in "postgresql"
  Knex('books')
    .returning('id')
    .insert([{title: 'Great Gatsby'}, {title: 'Fahrenheit 451'}])
</pre>


    <p id="Builder-update">
      <b class="header">update</b><code>.update(data) / .update(key, value)</code>
      <br />
      Creates an <tt>update</tt> query, taking either a single property / value, or a hash of properties
      to be updated based on the other query constraints. Resolves the promise / fulfills the
      callback with the number of affected rows for the query.
    </p>

<pre>
Knex('books')
  .where('published_date', '<', 2000)
  .update({
    status: 'archived'
  })
  .then(...
</pre>

    <p id="Builder-del">
      <b class="header">del / delete</b><code>.del()</code>
      <br />
      Aliased to <tt>del</tt> as <tt>delete</tt> is a reserved word in javascript, this method deletes
      one or more rows, based on other conditions specified in the query. Resolves the promise / fulfills the
      callback with the number of affected rows for the query.
    </p>

<pre>
Knex('accounts')
  .where('activated', false)
  .del()
</pre>

    <p id="Builder-transacting">
      <b class="header">transacting</b><code>.transacting(transactionObj)</code>
      <br />
      Used by <a href="#Transaction">Knex.Transaction</a>, the transacting method may be chained to any
      query and passed the object you wish to join the query as part of the transaction for.
    </p>

<pre>
Knex.Transaction(function(t) {

  Knex('books')
    .transacting(t)
    .insert({name: 'Old Books'})
    .then(function(row) {

      return When.all(_.map([
        {title: 'Canterbury Tales'},
        {title: 'Moby Dick'},
        {title: 'Hamlet'}
      ], function(info) {

        info.row_id = row.id;

        // Some validation could take place here.
        return Knex('book').transacting(t).insert(info);

      }));
    })
    .then(function() {
      t.commit('You saved 3 books');
    }, t.rollback);

}).then(function(resp) {
  console.log(resp);
}, function(err) {
  console.log(err.message);
});
</pre>


    <p id="Builder-count">
      <b class="header">count</b><code>.count(column)</code>
      <br />
      Performs a count on the specified <b>column</b>.
    </p>

    <p id="Builder-min">
      <b class="header">min</b><code>.min(column)</code>
      <br />
      Gets the minimum value for the specified <b>column</b>.
    </p>

    <p id="Builder-max">
      <b class="header">max</b><code>.max(column)</code>
      <br />
      Gets the maximum value for the specified <b>column</b>.
    </p>

    <p id="Builder-sum">
      <b class="header">sum</b><code>.sum(column)</code>
      <br />
      Retrieve the sum of the values of a given <b>column</b>.
    </p>

    <p id="Builder-increment">
      <b class="header">increment</b><code>.increment(column, amount)</code>
      <br />
      Increments a <b>column</b> value by the specified <b>amount</b>.
    </p>

    <p id="Builder-decrement">
      <b class="header">decrement</b><code>.decrement(column, amount)</code>
      <br />
      Decrements a <b>column</b> value by the specified <b>amount</b>.
    </p>

    <p id="Builder-truncate">
      <b class="header">truncate</b><code>.truncate()</code>
      <br />
      Truncates the current table.
    </p>

    <p id="Builder-debug">
      <b class="header">debug</b><code>.debug()</code>
      <br />
      Turns on debugging for the current query chain.
    </p>

    <h3 id="Builder-Interface">Builder Interface Methods:</h3>

    <p id="Builder-then">
      <b class="header">then</b><code>.then(onFulfilled, onRejected)</code>
      <br />
      Coerces the current query builder chain into a promise state, accepting the resolve
      and reject handlers as specified by the <a href="http://promises-aplus.github.com/promises-spec">Promises/A+ spec</a>.
      As stated in the spec, more than one call to the <tt>then</tt> method for the current query chain will resolve
      with the same value, in the order they were called; the query will not be executed multiple times.
    </p>

    <p id="Builder-exec">
      <b class="header">exec</b><code>.exec(callback)</code>
      <br />
      If you'd prefer a callback interface over promises, the <b>exec</b> function
      accepts a standard node style callback for executing the query chain. Note that as
      with the <a href="#Builder-then">then</a> method, subsequent calls to the same
      query chain will return the same result.
    </p>

    <p id="Builder-toString">
      <b class="header">toString</b><code>.toString()</code>
      <br />
      Returns an array of query strings filled out with the
      correct values based on bindings, etc. Useful for debugging.
    </p>

    <h2 id="Transaction">Knex.Transaction</h2>

    <p>
      Transactions are handled by passing a handler function into <tt>Knex.Transaction</tt>.
      The handler function accepts a single argument, the promise for committing or rolling back
      the transaction. This argument is then passed into any queries which are involved in the current
      transcaction, working by explicitly passing the .
    </p>

<pre>
Knex.Transaction(function(t) {

  Knex('books')
    .transacting(t)
    .insert({name: 'Old Books'})
    .then(function(row) {

      return When.all(_.map([
        {title: 'Canterbury Tales'},
        {title: 'Moby Dick'},
        {title: 'Hamlet'}
      ], function(info) {

        info.row_id = row.id;

        // Some validation could take place here.
        return Knex('book').transacting(t).insert(info);

      }));
    })
    .then(t.commit, t.rollback);

}).then(function() {
  console.log('3 new books saved.');
}, function() {
  console.log('Error saving the books.');
});
</pre>

    <h2 id="Schema">Knex.Schema</h2>

    <p id="Schema-createTable">
      <b class="header">createTable</b><code>Knex.Schema.createTable(tableName, callback)</code>
      <br />
      Creates a new table on the database, with a callback function to modify the table's
      structure, using the <a href="#Schema-Building">schema-building</a> commands.
    </p>

<pre>
Knex.Schema.createTable('users', function (table) {
  table.string('name');
  table.timestamps();
}).then(function () {
  console.log('Users Table is Created!');
});
</pre>

    <p id="Schema-renameTable">
      <b class="header">renameTable</b><code>Knex.Schema.renameTable(from, to)</code>
      <br />
      Renames a table <b>from</b> a current tableName <b>to</b> another.
    </p>

    <p id="Schema-dropTable">
      <b class="header">dropTable</b><code>Knex.Schema.dropTable(tableName)</code>
      <br />
      Drops a table, specified by <b>tableName</b>.
    </p>

    <p id="Schema-hasTable">
      <b class="header">hasTable</b><code>Knex.Schema.hasTable(tableName)</code>
      <br />
      Checks for a table's existence by <b>tableName</b>, resolving with a boolean to
      signal if the table exists.
    </p>

<pre>
Knex.Schema.hasTable('users').then(function(exists) {
  if (!exists) {
    return Knex.Schema.createTable('users', function(t) {
      t.increments('id').primary();
      t.string('first_name', 100);
      t.string('last_name', 100);
      t.text('bio');
    });
  }
});
</pre>

    <p id="Schema-dropTableIfExists">
      <b class="header">dropTableIfExists</b><code>Knex.Schema.dropTableIfExists(tableName)</code>
      <br />
      Drops a table conditionally if the table exists, specified by <tt>tableName</tt>.
    </p>

    <p id="Schema-table">
      <b class="header">table</b><code>Knex.Schema.table(tableName, callback)</code>
      <br />
      Chooses a database table, and then modifies the table, using the <a href="#Schema-Building">Schema Building</a>
      functions inside of the callback.
    </p>

<pre>
Knex.Schema.table('users', function (table) {
  table.dropColumn('name');
  table.string('first_name');
  table.string('last_name');
}).then(function () {
  console.log('Users Table is Updated!');
});
</pre>


    <h3 id="Schema-Building">Schema Building:</h3>

    <p id="Schema-dropColumn">
      <b class="header">dropColumn</b><code>table.dropColumn(name)</code>
      <br />
      Drops a column, specified by the column's <b>name</b>
    </p>

    <p id="Schema-dropColumns">
      <b class="header">dropColumns</b><code>table.dropColumns(*columns)</code>
      <br />
      Drops multiple columns, taking a variable number of column names.
    </p>

    <p id="Schema-increments">
      <b class="header">increments</b><code>table.increments(name)</code>
      <br />
      Adds an auto incrementing column. This will be used as the primary key for the column.
    </p>

    <p id="Schema-integer">
      <b class="header">integer</b><code>table.integer(name)</code>
      <br />
      Adds an integer column.
    </p>

    <p id="Schema-text">
      <b class="header">text</b><code>table.text(name)</code>
      <br />
      Adds a text column.
    </p>

    <p id="Schema-string">
      <b class="header">string</b><code>table.string(name)</code>
      <br />
      Adds a string column.
    </p>

    <p id="Schema-float">
      <b class="header">float</b><code>table.float(column, [precision], [scale])</code>
      <br />
      Adds a float column, with optional precision and scale.
    </p>

    <p id="Schema-decimal">
      <b class="header">decimal</b><code>table.decimal(column, [precision], [scale])</code>
      <br />
      Adds a decimal column, with optional precision and scale.
    </p>

    <p id="Schema-boolean">
      <b class="header">boolean</b><code>table.boolean(name)</code>
      <br />
      Adds a boolean column.
    </p>

    <p id="Schema-date">
      <b class="header">date</b><code>table.date(name)</code>
      <br />
      Adds a date column.
    </p>

    <p id="Schema-dateTime">
      <b class="header">dateTime</b><code>table.dateTime(name)</code>
      <br />
      Adds a dateTime column.
    </p>

    <p id="Schema-time">
      <b class="header">time</b><code>table.time(name)</code>
      <br />
      Adds a time column.
    </p>

    <p id="Schema-timestamp">
      <b class="header">timestamp</b><code>table.timestamp(name)</code>
      <br />
      Adds a timestamp column.
    </p>

    <p id="Schema-timestamps">
      <b class="header">timestamps</b><code>table.timestamps()</code>
      <br />
      Adds a <tt>created_at</tt> and <tt>updated_at</tt> column on the database,
      setting these each to <a href="#Schema-dateTime">dateTime</a> types.
    </p>

    <p id="Schema-binary">
      <b class="header">binary</b><code>table.binary(name)</code>
      <br />
      Adds a binary column.
    </p>

    <p id="Schema-enum">
      <b class="header">enum / enu</b><code>table.enu(col, values)</code>
      <br />
      Adds a enum column, (aliased to <tt>enu</tt>, as enum is a reserved word in javascript).
    </p>

    <p id="Schema-json">
      <b class="header">json</b><code>table.json(name)</code>
      <br />
      Adds a json column, using the built-in json type in postgresql, defaulting to a text column
      in older versions of postgresql or in unsupported databases.
    </p>

    <p id="Schema-uuid">
      <b class="header">uuid</b><code>table.uuid(name)</code>
      <br />
      Adds a uuid column - this uses the built-in uuid type in postgresql, and falling back to a
      <tt>char(36)</tt> in other databases.
    </p>

    <p id="Schema-engine">
      <b class="header">engine</b><code>table.engine(val)</code>
      <br />
      Sets the engine for the database, only available within a <tt>createTable</tt> call, and only
      applicable to MySQL.
    </p>

    <p id="Schema-comment">
      <b class="header">comment</b><code>table.comment(value)</code>
      <br />
      Sets the comment for a table.
    </p>

    <h3 id="Chainable">Chainable Methods:</h3>

    <p>
      The following three methods may be chained on the schema building methods, as modifiers to the column.
    </p>

    <p id="Chainable-index">
      <b class="header">index</b><code>column.index()</code>
      <br />
      Specifies an integer as index. No-op if this is chained off of a non-integer field.
    </p>

    <p id="Chainable-primary">
      <b class="header">primary</b><code>column.primary()</code>
      <br />
      Sets the field as the primary key for the table.
    </p>

    <p id="Chainable-unique">
      <b class="header">unique</b><code>column.unique()</code>
      <br />
      Sets the column as unique.
    </p>

    <p id="Chainable-defaultTo">
      <b class="header">defaultTo</b><code>column.defaultTo(value)</code>
      <br />
      Sets the default value for the column on an insert.
    </p>

    <p id="Chainable-unsigned">
      <b class="header">unsigned</b><code>column.unsigned()</code>
      <br />
      Specifies an integer as unsigned. No-op if this is chained off of a non-integer field.
    </p>

    <p id="Chainable-nullable">
      <b class="header">nullable</b><code>column.nullable()</code>
      <br />
      Allows a field to be nullable. No-op if chained off of a non-nullable field.
    </p>

    <p id="Chainable-after">
      <b class="header">after</b><code>column.after(field)</code>
      <br />
      Sets the column to be inserted after another, only used in MySQL alter tables.
    </p>

    <p id="Chainable-comment">
      <b class="header">comment</b><code>column.comment(value)</code>
      <br />
      Sets the comment for a column.
    </p>

<pre>
Knex.Schema.createTable('accounts', function() {
  t.increments().primary();
  t.string('email').unique();
});
</pre>

    <h2 id="Raw">Knex.Raw</h2>

    <h3 id="Raw-Expression">Raw Expressions:</h3>

    <p>
      Sometimes you may need to use a raw expression in a query. These expressions will be injected
      into the query as strings, so be careful not to create any SQL injection points!
      To create a raw expression, you may use the <tt>Knex.Raw</tt> function.
    </p>

<pre>
Knex('users')
  .select(Knex.Raw('count(*) as user_count, status'))
  .where('status', '<>', 1)
  .groupBy('status')
  .then(...
</pre>

    <h3 id="Raw-Queries">Raw Queries:</h3>

    <p>
      The <tt>Knex.Raw</tt> may also be used to build a full query and execute it, as a
      standard query builder query would be executed. The benefit of this is that it uses the connection
      pool and provides a standard interface for the different client libraries.
      Note that the response will be whatever the underlying sql library would typically return on a
      normal query, so you may need to look at the documentation for the base library the queries are
      executing against to determine how to handle the response.
    </p>

<pre>
Knex.Raw('select * from users where id = 1').then(function(resp) {
  ...
});
</pre>

    <h2 id="Migrate">Knex.Migrate</h2>

    <p>
      <tt>Knex.Migrate</tt> is the class utilized by the knex migrations cli.
    </p>

    <p id="Migrate-up">
      <b class="header">up</b><code>Knex.Migrate.up([to], [config])</code>
      <br />
      Migrate <tt>up</tt> <b>to</b> a specified migration, or the latest if no version number is specified.
      A <b>config</b> object may be specified, to determine which directory and package to use for
      the migration.
    </p>

    <p id="Migrate-down">
      <b class="header">down</b><code>Knex.Migrate.down(name)</code>
      <br />
      Migrate <tt>up</tt> <b>to</b> a specified migration, or the latest if no version number is specified.
      A <b>config</b> object may be specified, to determine which directory and package to use for
      the migration.
    </p>

    <p id="Migrate-create">
      <b class="header">binary</b><code>Knex.Migrate.create(name)</code>
      <br />
      Adds a binary column.
    </p>

    <p id="Migrate-currentVersion">
      <b class="header">binary</b><code>Knex.Migrate.currentVersion(name)</code>
      <br />
      Adds a binary column.
    </p>

    <p id="Migrate-run">
      <b class="header">run</b><code>Knex.Migrate.run([version], [config])</code>
      <br />
      Runs a specific migration, Migrate `up` <b>to</b> a specified migration, or the latest if no version number is specified.
      A <b>config</b> object may be specified, to determine which directory and package to use for
      the migration.
    </p>

    <h2 id="faq">F.A.Q.</h2>

    <p id="faq-debug">
      <b class="header">How do I debug?</b><br />
      If you pass <tt>{debug: true}</tt> as one of the options in your initialize settings, you can see
      all of the query calls being made. Sometimes you need to dive a bit further into
      the various calls and see what all is going on behind the scenes. I'd recommend
      <a href="https://github.com/dannycoates/node-inspector">node-inspector</a>, which allows you to debug
      code with <tt>debugger</tt> statements like you would in the browser.
    </p>

    <p id="faq-tests">
      <b class="header">How do I run the test suite?</b><br />
      The test suite looks for an environment variable called <tt>KNEX_TEST</tt> for the path to the database
      configuration. If you run the following command:
      <tt>$ export KNEX_TEST='/path/to/your/knex_config.js'</tt>, replacing with the path to your config file,
      and the config file is valid, the test suite should run with <tt>npm test</tt>. If you're going to
      add a test, you may want to follow similar patterns, used in the test suite,
      setting <tt>$ export KNEX_DEV=1</tt> to save the outputs data from the tests into the <tt>shared/output.js</tt> file.
    </p>

    <p id="faq-nonode">
      <b class="header">Can I use Knex outside of Node.js</b><br />
      While there isn't a client adapter yet, it should be possible to run
      it could be adapted to work with other javascript environments supporting a <tt>sqlite3</tt>
      database, by providing a custom <a href="http://knexjs.org/#Adapters">Knex adapter</a>.
    </p>

    <h2 id="changelog">Change Log</h2>

    <p>
<<<<<<< HEAD
      <b class="header">0.2.0</b> &mdash; <small><i>July 28, 2013</i></small><br />
      Added basic migration capabilities (programatically, no CLI yet). The <tt>hasTable</tt> method now
      returns a boolean rather than a rejected promise. To return values from inserts, a second property is now
=======
      <b class="header">0.2.4</b> &mdash; <small><i>Aug 22, 2013</i></small><br />
      Fix SQLite3 delete not returning affected row count (#45).
    </p>

    <p>
      <b class="header">0.2.3</b> &mdash; <small><i>Aug 22, 2013</i></small><br />
      Fix insert with default values in PostgreSQL and SQLite3, (#44).
    </p>

    <p>
      <b class="header">0.2.2</b> &mdash; <small><i>Aug 20, 2013</i></small><br />
      Allowing <tt>Raw</tt> queries to be passed as the primary table names.
    </p>

    <p>
      <b class="header">0.2.1</b> &mdash; <small><i>Aug 13, 2013</i></small><br />
      Fix for an array passed to <tt>insert</tt> being mutated.
    </p>

    <p>
      <b class="header">0.2.0</b> &mdash; <small><i>Aug 7, 2013</i></small><br />
      <b>Breaking changes:</b>
      <ul>
        <li>
          <a href="#Schema-hasTable">hasTable</a> now returns a boolean rather than a failed promise.
        </li>
        <li>
          Changed syntax for insert in postgresql, where the <tt>id</tt> is not assumed on inserts (#18).
          The second parameter of <a href="#Builder-insert">insert</a> is now required to return an array of insert id's for the last insert.
        </li>
        <li>
          The <a href="#Schema-timestamp">timestamp</a> method on the schema builder now uses a <tt>dateTime</tt> rather than a <tt>timestamp</tt>.
        </li>
      </ul>
      Restored basic binding support on <tt>Raw</tt> queries (#19).
      Added support for the JSON and UUID datatypes in postgres (#20).
      Fix enabling enum in postgresql (#21).
      Added foreign key support (#24).
      Bugfix for column ordering on insert (#31).
      Other minor bugfixes, documentation cleanup, &amp; tweaks.
>>>>>>> d4b42f7a
    </p>

    <p>
      <b class="header">0.1.8</b> &mdash; <small><i>July 7, 2013</i></small><br />
      Somehow missing the <tt>!=</tt> operator. Using <tt>_.find</tt> rather than <tt>_.where</tt> in <tt>getCommandsByName</tt>(#22).
    </p>

    <p>
      <b class="header">0.1.7</b> &mdash; <small><i>June 12, 2013</i></small><br />
      Ensures unhandled errors in the <tt>exec</tt> callback interface are re-thrown.
    </p>

    <p>
      <b class="header">0.1.6</b> &mdash; <small><i>June 9, 2013</i></small><br />
      Renaming <tt>beforeCreate</tt> to <tt>afterCreate</tt>. Better handling of errors in the connection pooling.
    </p>

    <p>
      <b class="header">0.1.5</b> &mdash; <small><i>June 9, 2013</i></small><br />
      Added the ability to specify <tt>beforeCreate</tt> and <tt>beforeDestroy</tt> hooks on the initialize's <tt>options.pool</tt>
      to perform any necessary database setup/teardown on connections before use (#14). <tt>where</tt> and <tt>having</tt>
      may now accept <tt>Knex.Raw</tt> instances, for consistency (#15). Added an <tt>orHaving</tt> method to the builder.
      The ability to specify bindings on Raw queries has been removed.
    </p>

    <p>
      <b class="header">0.1.4</b> &mdash; <small><i>May 22, 2013</i></small><br />
      <tt>defaultTo</tt> now accepts <tt>"false"</tt> for boolean columns, allows for empty strings as default values.
    </p>

    <p>
      <b class="header">0.1.3</b> &mdash; <small><i>May 18, 2013</i></small><br />
      Enabling table aliases (#11). Fix for issues with transactions not functioning (#12).
    </p>

    <p>
      <b class="header">0.1.2</b> &mdash; <small><i>May 15, 2013</i></small><br />
      Bug fixes for <tt>groupBy</tt> (#7). Mysql using collation, charset config settings in <tt>createTable</tt>.
      Added engine on <tt>schemaBuilder</tt> specifier (#6). Other doc fixes, tests.
    </p>

    <p>
      <b class="header">0.1.1</b> &mdash; <small><i>May 14, 2013</i></small><br />
      Bug fixes for sub-queries, minor changes to initializing "main" instance, adding "pg" as
      a valid parameter for the client name in the connection settings.
    </p>

    <p>
      <b class="header">0.1.0</b> &mdash; <small><i>May 13, 2013</i></small><br />
      Initial Knex release.
    </p>

  </div>
  <script src="docs/public/scripts/ga.js" type="text/javascript" charset="utf-8"></script>
</body>
</html><|MERGE_RESOLUTION|>--- conflicted
+++ resolved
@@ -1295,11 +1295,6 @@
     <h2 id="changelog">Change Log</h2>
 
     <p>
-<<<<<<< HEAD
-      <b class="header">0.2.0</b> &mdash; <small><i>July 28, 2013</i></small><br />
-      Added basic migration capabilities (programatically, no CLI yet). The <tt>hasTable</tt> method now
-      returns a boolean rather than a rejected promise. To return values from inserts, a second property is now
-=======
       <b class="header">0.2.4</b> &mdash; <small><i>Aug 22, 2013</i></small><br />
       Fix SQLite3 delete not returning affected row count (#45).
     </p>
@@ -1340,7 +1335,6 @@
       Added foreign key support (#24).
       Bugfix for column ordering on insert (#31).
       Other minor bugfixes, documentation cleanup, &amp; tweaks.
->>>>>>> d4b42f7a
     </p>
 
     <p>
